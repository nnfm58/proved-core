--- conflicted
+++ resolved
@@ -115,11 +115,7 @@
     # Computes the upper bound for conformance via bruteforce on the realization set
     alignments = [apply(trace, petri_net, initial_marking, final_marking, parameters) for trace in realization_set]
 
-<<<<<<< HEAD
-    return max(alignments, key=lambda x: x['cost'])
-=======
     return max(alignments, key=lambda x: x['cost']), len(realization_set)
->>>>>>> e57aeaf4
 
 
 def alignment_lower_bound_su_trace(behavior_net, bn_i, bn_f, petri_net, initial_marking, final_marking, parameters=None):
